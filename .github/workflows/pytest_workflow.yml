name: Run pytest

on:
  push:
    branches: [main]
  pull_request:
    branches: [main, dev]

jobs:
<<<<<<< HEAD
  pytest_310:
    name: Run pytest 3.10
=======
  pytest_38:
    name: Run pytest 3.8
    runs-on: ubuntu-latest
    environment: pypi
    steps:
      - uses: actions/checkout@v4
      - name: Set up Python
        uses: actions/setup-python@v4
        with:
          python-version: "3.8"
      - name: Install dependencies
        run: pip install .[test]
      - uses: pavelzw/pytest-action@v2
        env:
          ENA_WEBIN: ${{ secrets.ENA_WEBIN }}
          ENA_WEBIN_PASSWORD: ${{ secrets.ENA_WEBIN_PASSWORD }}
        with:
          emoji: false
          verbose: true
          job-summary: true
          
  pytest_39:
    name: Run pytest 3.9
    needs:
    - pytest_38
>>>>>>> 02c79885
    runs-on: ubuntu-latest
    steps:
<<<<<<< HEAD
      - uses: actions/checkout@v3
      - uses: actions/setup-python@v4
=======
      - uses: actions/checkout@v4
      - name: Set up Python
        uses: actions/setup-python@v4
>>>>>>> 02c79885
        with:
          python-version: "3.10"
      - name: Install dependencies
        run: pip install .[test]
      - uses: pavelzw/pytest-action@v2
        env:
          ENA_WEBIN: ${{ secrets.ENA_WEBIN }}
          ENA_WEBIN_PASSWORD: ${{ secrets.ENA_WEBIN_PASSWORD }}
        with:
          emoji: false
          verbose: true
          job-summary: true

  pytest_311:
    name: Run pytest 3.11
    needs: [pytest_310]
    runs-on: ubuntu-latest
    steps:
<<<<<<< HEAD
      - uses: actions/checkout@v3
      - uses: actions/setup-python@v4
=======
      - uses: actions/checkout@v4
      - name: Set up Python
        uses: actions/setup-python@v4
>>>>>>> 02c79885
        with:
          python-version: "3.11"
      - name: Install dependencies
        run: pip install .[test]
      - uses: pavelzw/pytest-action@v2
        env:
          ENA_WEBIN: ${{ secrets.ENA_WEBIN }}
          ENA_WEBIN_PASSWORD: ${{ secrets.ENA_WEBIN_PASSWORD }}
        with:
          emoji: false
          verbose: true
          job-summary: true<|MERGE_RESOLUTION|>--- conflicted
+++ resolved
@@ -4,49 +4,17 @@
   push:
     branches: [main]
   pull_request:
-    branches: [main, dev]
+    branches: [main]
 
 jobs:
-<<<<<<< HEAD
   pytest_310:
     name: Run pytest 3.10
-=======
-  pytest_38:
-    name: Run pytest 3.8
     runs-on: ubuntu-latest
     environment: pypi
     steps:
       - uses: actions/checkout@v4
       - name: Set up Python
         uses: actions/setup-python@v4
-        with:
-          python-version: "3.8"
-      - name: Install dependencies
-        run: pip install .[test]
-      - uses: pavelzw/pytest-action@v2
-        env:
-          ENA_WEBIN: ${{ secrets.ENA_WEBIN }}
-          ENA_WEBIN_PASSWORD: ${{ secrets.ENA_WEBIN_PASSWORD }}
-        with:
-          emoji: false
-          verbose: true
-          job-summary: true
-          
-  pytest_39:
-    name: Run pytest 3.9
-    needs:
-    - pytest_38
->>>>>>> 02c79885
-    runs-on: ubuntu-latest
-    steps:
-<<<<<<< HEAD
-      - uses: actions/checkout@v3
-      - uses: actions/setup-python@v4
-=======
-      - uses: actions/checkout@v4
-      - name: Set up Python
-        uses: actions/setup-python@v4
->>>>>>> 02c79885
         with:
           python-version: "3.10"
       - name: Install dependencies
@@ -64,15 +32,11 @@
     name: Run pytest 3.11
     needs: [pytest_310]
     runs-on: ubuntu-latest
+    environment: pypi
     steps:
-<<<<<<< HEAD
-      - uses: actions/checkout@v3
-      - uses: actions/setup-python@v4
-=======
       - uses: actions/checkout@v4
       - name: Set up Python
         uses: actions/setup-python@v4
->>>>>>> 02c79885
         with:
           python-version: "3.11"
       - name: Install dependencies

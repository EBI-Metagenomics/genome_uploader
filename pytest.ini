# pytest.ini
[pytest]
<<<<<<< HEAD
python_files = tests/*.py
testpaths = tests
required_plugins = pytest-workflow
=======
testpaths = tests
required_plugins = pytest-workflow
norecursedirs = ["tests/fixtures"]
>>>>>>> 02c79885
<|MERGE_RESOLUTION|>--- conflicted
+++ resolved
@@ -1,11 +1,5 @@
 # pytest.ini
 [pytest]
-<<<<<<< HEAD
-python_files = tests/*.py
 testpaths = tests
 required_plugins = pytest-workflow
-=======
-testpaths = tests
-required_plugins = pytest-workflow
-norecursedirs = ["tests/fixtures"]
->>>>>>> 02c79885
+norecursedirs = ["tests/fixtures"]